--- conflicted
+++ resolved
@@ -1,10 +1,6 @@
 # Inter-Head Instability: A Signal of Attention Disagreement in LLMs
 
-<<<<<<< HEAD
 > Status: Exploratory but repeatable. I’m a security engineer, not an ML theorist; I noticed this while prototyping prompt-injection defenses. The code automates a lot and I haven’t manually audited every artifact. Please treat as preliminary; issues/PRs welcome if you spot mistakes.
-=======
-> DISCLAIMER: This is exploratory work. I’m a security engineer, not an ML researcher, and I noticed this signal while experimenting with prompt injection defenses. The experiments and graphs here may contain errors or oversights, I relied heavily on automation and have not fully verified all outputs. Treat these results as preliminary; they may be wrong, incomplete, or misleading. My goal is simply to document observations so others, especially researchers and academics, can validate, refine, or discard them. If you spot mistakes or misinterpretations, please open an issue so I can correct them.
->>>>>>> 42ccc314
 
 ## Overview
 Recent work on attention interpretability describes the distraction effect—attention heads shifting from system tokens toward injected tokens ([Attention Tracker: Detecting Prompt Injection Attacks in LLMs (Hung, Ko, Rawat, Chung, Hsu, and Chen, 2024)](https://arxiv.org/html/2411.00348v1)), This repo explores a potentially complementary signal: inter-head instability. In certain decoding windows, attention heads disagree more when user input conflicts with system instructions.
@@ -258,12 +254,8 @@
 - Only 4 datasets and 2 system prompts, all synthetically generated.
 - Only 2 model families tested.  
 - Thresholds/steps tuned per model; no universal setting yet, I suspect it may not be possible to find universal settings, at least for the instability windows identified so far.
-<<<<<<< HEAD
 - Using std across heads on system-share is one design; other coordination measures may be better.
 
-=======
--  It’s also possible that inter-head instability is not a security-relevant signal at all. Complex or ambiguous prompting may naturally cause heads to diverge, making instability just a side-effect of normal generative complexity. In that framing, its real utility may lie in interpretability, helping highlight when and where models internally "disagree", rather than reliably catching attacks.
->>>>>>> 42ccc314
 ---
 
 ## Next Steps
@@ -310,11 +302,7 @@
 ./run.sh
 ```
 
-<<<<<<< HEAD
 To run an individual run:
-=======
-To run an invidiual run:
->>>>>>> 42ccc314
 ```
 python detect_head.py --threshold 0.145347 --lookback-steps 3 --mid-high-frac 0.25 --tail-cut-frac 0.15 --system-prompt-file system_prompts/sys_prompt_never_say_test.txt --test-prompts-file datasets/custom_dataset_attacks.txt --baseline-prompts-file datasets/custom_dataset_benign.txt --compare-ungated --model models/Nous-Capybara-7B-V1.9  --fail-case test --iterations 3
 ```
